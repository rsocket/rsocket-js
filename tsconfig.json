{
  "extends": "./tsconfig.build.json",
  "compilerOptions": {
    "baseUrl": ".",
    "paths": {
<<<<<<< HEAD
      "@rsocket/transport-*": [
        "packages/rsocket-*/src"
      ],
      "@rsocket/*": [
=======
      "rsocket-*": [
>>>>>>> ab96ca12
        "packages/rsocket-*/src"
      ]
    }
  }
}<|MERGE_RESOLUTION|>--- conflicted
+++ resolved
@@ -3,14 +3,7 @@
   "compilerOptions": {
     "baseUrl": ".",
     "paths": {
-<<<<<<< HEAD
-      "@rsocket/transport-*": [
-        "packages/rsocket-*/src"
-      ],
-      "@rsocket/*": [
-=======
       "rsocket-*": [
->>>>>>> ab96ca12
         "packages/rsocket-*/src"
       ]
     }
