--- conflicted
+++ resolved
@@ -19,13 +19,8 @@
     "test": "echo \"Error: no test specified\" && exit 0"
   },
   "dependencies": {
-<<<<<<< HEAD
-    "rsocket-core": "^1.0.0-alpha.3",
-    "rsocket-composite-metadata": "^1.0.0-alpha.3"
-=======
     "rsocket-composite-metadata": "^1.0.0-alpha.3",
     "rsocket-core": "^1.0.0-alpha.3"
->>>>>>> e9d5267d
   },
   "devDependencies": {
     "rimraf": "~3.0.2",
